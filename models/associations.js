--- conflicted
+++ resolved
@@ -194,12 +194,11 @@
   User.hasOne(Wallet, { foreignKey: "user_id" });
   Wallet.belongsTo(User, { foreignKey: "user_id" });
 
-<<<<<<< HEAD
+
   // User ↔ DepositRecords (1-1)
   User.hasOne(DepositRecords, { foreignKey: "user_id" });
   DepositRecords.belongsTo(User, { foreignKey: "user_id" });
-=======
->>>>>>> 11c834b1
+
 }
 
 export default setupAssociations;