import User from "./User.model.js";
import Shop from "./shop.model.js";
import Post from "./post.model.js";
import MemoryPost from "./memory_post.model.js";
import MarketplacePost from "./marketplace_post.model.js";
import PostData from "./post_data.model.js";
import Album from "./album.model.js";
import CakeDesign from "./cake_design.model.js";
import CakeDesignDetail from "./cake_design_detail.model.js";
import Group from "./group.model.js";
import GroupMember from "./group_member.model.js";
import Comment from "./comment.model.js";
import Like from "./like.model.js";
import Following from "./following.model.js";
import Challenge from "./challenge.model.js";
import ChallengePost from "./challenge_post.model.js";
import ChallengeEntry from "./challenge_entry.model.js";
import CakeOrder from "./cake_order.model.js";
import Review from "./review.model.js";
import Transaction from "./transaction.model.js";
// import Subscription from "./subscription.model.js";
import AlbumPost from './album_post.model.js';
import GroupPost from './group_post.model.js';
import ShopMember from "./shop_member.model.js";
import Ingredient from './Ingredient.model.js';
import AiGeneratedImage from "./ai_generated_image.model.js";
import Wallet from "./wallet.model.js";
import DepositRecords from "./deposit_records.model.js";
<<<<<<< HEAD
import OrderDetail from "./order_detail.model.js";
=======
import WithdrawRecords from "./withdraw_records.model.js";

>>>>>>> e4d24163
function setupAssociations() {
  // User ↔ Shop (1-1)
  User.hasOne(Shop, { foreignKey: "user_id", as: "shop", onDelete: "CASCADE" });
  Shop.belongsTo(User, { foreignKey: "user_id", as: "user" });

  // User ↔ Post (1-N)
  User.hasMany(Post, { foreignKey: "user_id", as: "posts" });
  Post.belongsTo(User, { foreignKey: "user_id", as: "user" });

  // Post ↔ PostData (1-N)
  Post.hasMany(PostData, { foreignKey: "post_id", as: "media" });
  PostData.belongsTo(Post, { foreignKey: "post_id" });

  // Post ↔ MemoryPost (1-1)
  Post.hasOne(MemoryPost, { foreignKey: "post_id" });
  MemoryPost.belongsTo(Post, { foreignKey: "post_id" });

  // User ↔ Album (1-N)
  User.hasMany(Album, { foreignKey: "user_id" });
  Album.belongsTo(User, { foreignKey: "user_id" });

  // Post ↔ MarketplacePost (1-1)
  Post.hasOne(MarketplacePost, { foreignKey: 'post_id', as: 'marketplacePost' });
  MarketplacePost.belongsTo(Post, { foreignKey: 'post_id', as: 'post' });

  // Shop ↔ ShopMember (1-N)
  Shop.hasMany(ShopMember, { foreignKey: "shop_id", as: "members" });
  ShopMember.belongsTo(Shop, { foreignKey: "shop_id" });

  // User ↔ ShopMember (1-N)
  User.hasMany(ShopMember, { foreignKey: "user_id", as: "shopMemberships" });
  ShopMember.belongsTo(User, { foreignKey: "user_id" });

  // User ↔ CakeDesign (1-N)
  User.hasMany(CakeDesign, { foreignKey: "user_id" });
  CakeDesign.belongsTo(User, { foreignKey: "user_id" });

  // CakeDesign ↔ CakeDesignDetail (1-N)
  CakeDesign.hasMany(CakeDesignDetail, { foreignKey: "cake_design_id" });
  CakeDesignDetail.belongsTo(CakeDesign, { foreignKey: "cake_design_id" });

  // Group ↔ GroupMember (1-N)
  Group.hasMany(GroupMember, { foreignKey: "group_id" });
  GroupMember.belongsTo(Group, { foreignKey: "group_id" });

  // User ↔ GroupMember (1-N)
  User.hasMany(GroupMember, { foreignKey: "user_id" });
  GroupMember.belongsTo(User, { foreignKey: "user_id" });

  // Post ↔ Comment (1-N)
  Post.hasMany(Comment, { foreignKey: "post_id" });
  Comment.belongsTo(Post, { foreignKey: "post_id" });

  // User ↔ Comment (1-N)
  User.hasMany(Comment, { foreignKey: "user_id" });
  Comment.belongsTo(User, { foreignKey: "user_id" });

  // Self-referential association for comment replies
  Comment.hasMany(Comment, { foreignKey: 'parent_comment_id', as: 'replies' });
  Comment.belongsTo(Comment, { foreignKey: 'parent_comment_id', as: 'parent' });

  // Like - flexible association
  Post.hasMany(Like, { foreignKey: "post_id" });
  CakeDesign.hasMany(Like, { foreignKey: "design_id" });
  Like.belongsTo(Post, { foreignKey: "post_id" });
  Like.belongsTo(CakeDesign, { foreignKey: "design_id" });

  // User ↔ Like (1-N)
  User.hasMany(Like, { foreignKey: "user_id" });
  Like.belongsTo(User, { foreignKey: "user_id" });

  // Following - self-association
  User.hasMany(Following, { foreignKey: "follower_id", as: "following" });
  User.hasMany(Following, { foreignKey: "followed_id", as: "followers" });
  Following.belongsTo(User, { foreignKey: "follower_id", as: "follower" });
  Following.belongsTo(User, { foreignKey: "followed_id", as: "followed" });

  // Challenge ↔ ChallengePost (1-N)
  Challenge.hasMany(ChallengePost, { foreignKey: "challenge_id" });
  ChallengePost.belongsTo(Challenge, { foreignKey: "challenge_id" });

  // ✅ FIXED: Post ↔ ChallengePost (1-1) with alias
  Post.hasOne(ChallengePost, { foreignKey: "post_id", as: "challengePost" });
  ChallengePost.belongsTo(Post, { foreignKey: "post_id", as: "post" });

  // Challenge ↔ ChallengeEntry (1-1)
  Challenge.hasOne(ChallengeEntry, { foreignKey: "challenge_id" });
  ChallengeEntry.belongsTo(Challenge, { foreignKey: "challenge_id" });

  // User ↔ ChallengeEntry (1-N)
  User.hasMany(ChallengeEntry, { foreignKey: "user_id" });
  ChallengeEntry.belongsTo(User, { foreignKey: "user_id" });

  // CakeOrder associations
  User.hasMany(CakeOrder, { foreignKey: "customer_id", as: "orders" });
  Shop.hasMany(CakeOrder, { foreignKey: "shop_id" });
  CakeDesign.hasMany(CakeOrder, { foreignKey: "design_id" });
  MarketplacePost.hasMany(CakeOrder, { foreignKey: "marketplace_post_id" });
  CakeOrder.belongsTo(User, { foreignKey: "customer_id" });
  CakeOrder.belongsTo(Shop, { foreignKey: "shop_id" });
  CakeOrder.belongsTo(CakeDesign, { foreignKey: "design_id" });
  CakeOrder.belongsTo(MarketplacePost, { foreignKey: "marketplace_post_id" });

  // CakeOrder ↔ Review (1-1)
  CakeOrder.hasOne(Review, { foreignKey: "order_id" });
  Review.belongsTo(CakeOrder, { foreignKey: "order_id" });

  // Album ↔ AlbumPost (1-N)
  Album.hasMany(AlbumPost, { foreignKey: "album" });
  AlbumPost.belongsTo(Album, { foreignKey: "album" });

  // Post ↔ AlbumPost (1-1)
  Post.hasOne(AlbumPost, { foreignKey: "post_id" });
  AlbumPost.belongsTo(Post, { foreignKey: "post_id" });

  // Group ↔ GroupPost (1-N)
  Group.hasMany(GroupPost, { foreignKey: "group_id" });
  GroupPost.belongsTo(Group, { foreignKey: "group_id" });

  // Post ↔ GroupPost (1-1)
  Post.hasOne(GroupPost, { foreignKey: "post_id" });
  GroupPost.belongsTo(Post, { foreignKey: "post_id" });

  // Shop ↔ CakeDesign (1-N)
  Shop.hasMany(CakeDesign, { foreignKey: "shop_id" });
  CakeDesign.belongsTo(Shop, { foreignKey: "shop_id" });

  // User ↔ MarketplacePost (1-N)
  User.hasMany(MarketplacePost, { foreignKey: "user_id" });
  MarketplacePost.belongsTo(User, { foreignKey: "user_id" });

  // MarketplacePost ↔ Shop (N-1)
  MarketplacePost.belongsTo(Shop, { foreignKey: 'shop_id', as: 'shop' });
  Shop.hasMany(MarketplacePost, { foreignKey: 'shop_id', as: 'marketplacePosts' });

  // Ingredient ↔ Shop (N-1)
  Ingredient.belongsTo(Shop, { foreignKey: 'shop_id', as: 'shop' });
  Shop.hasMany(Ingredient, { foreignKey: 'shop_id', as: 'ingredients' });

  // User ↔ AiGeneratedImage (1-N)
  User.hasMany(AiGeneratedImage, { foreignKey: "user_id" });
  AiGeneratedImage.belongsTo(User, { foreignKey: "user_id" });

  // User ↔ Wallet (1-1)
  User.hasOne(Wallet, { foreignKey: "user_id" });
  Wallet.belongsTo(User, { foreignKey: "user_id" });

  // User ↔ DepositRecords (1-N)
  User.hasMany(DepositRecords, { foreignKey: "user_id" });
  DepositRecords.belongsTo(User, { foreignKey: "user_id" });

<<<<<<< HEAD
  // CakeOrder ↔ OrderDetail (1-N)
CakeOrder.hasMany(OrderDetail, { foreignKey: "order_id", as: "orderDetails" });
OrderDetail.belongsTo(CakeOrder, { foreignKey: "order_id", as: "order" });

// Ingredient ↔ OrderDetail (1-N)
Ingredient.hasMany(OrderDetail, { foreignKey: "ingredient_id", as: "orderDetails" });
OrderDetail.belongsTo(Ingredient, { foreignKey: "ingredient_id", as: "ingredient" });
=======
  // User ↔ WithdrawRecords (1-N)
  User.hasMany(WithdrawRecords, { foreignKey: "user_id" });
  WithdrawRecords.belongsTo(User, { foreignKey: "user_id" });

  Wallet.hasMany(WithdrawRecords, { foreignKey: "wallet_id" });
  WithdrawRecords.belongsTo(Wallet, { foreignKey: "wallet_id" });

  // Wallet ↔ Transaction (1-N) - From wallet
  Wallet.hasMany(Transaction, { foreignKey: "from_wallet_id", as: "outgoingTransactions" });
  Transaction.belongsTo(Wallet, { foreignKey: "from_wallet_id", as: "fromWallet" });

  // Wallet ↔ Transaction (1-N) - To wallet
  Wallet.hasMany(Transaction, { foreignKey: "to_wallet_id", as: "incomingTransactions" });
  Transaction.belongsTo(Wallet, { foreignKey: "to_wallet_id", as: "toWallet" });

  // CakeOrder ↔ Transaction (1-1)
  CakeOrder.hasOne(Transaction, { foreignKey: "order_id", as: "transaction" });
  Transaction.belongsTo(CakeOrder, { foreignKey: "order_id", as: "order" });

  // AiGeneratedImage ↔ Transaction (1-1)
  AiGeneratedImage.hasOne(Transaction, { foreignKey: "ai_generated_image_id", as: "transaction" });
  Transaction.belongsTo(AiGeneratedImage, { foreignKey: "ai_generated_image_id", as: "aiGeneratedImage" });
>>>>>>> e4d24163
}

export default setupAssociations;<|MERGE_RESOLUTION|>--- conflicted
+++ resolved
@@ -18,7 +18,7 @@
 import CakeOrder from "./cake_order.model.js";
 import Review from "./review.model.js";
 import Transaction from "./transaction.model.js";
-// import Subscription from "./subscription.model.js";
+import Subscription from "./subscription.model.js";
 import AlbumPost from './album_post.model.js';
 import GroupPost from './group_post.model.js';
 import ShopMember from "./shop_member.model.js";
@@ -26,12 +26,7 @@
 import AiGeneratedImage from "./ai_generated_image.model.js";
 import Wallet from "./wallet.model.js";
 import DepositRecords from "./deposit_records.model.js";
-<<<<<<< HEAD
-import OrderDetail from "./order_detail.model.js";
-=======
-import WithdrawRecords from "./withdraw_records.model.js";
 
->>>>>>> e4d24163
 function setupAssociations() {
   // User ↔ Shop (1-1)
   User.hasOne(Shop, { foreignKey: "user_id", as: "shop", onDelete: "CASCADE" });
@@ -139,6 +134,14 @@
   CakeOrder.hasOne(Review, { foreignKey: "order_id" });
   Review.belongsTo(CakeOrder, { foreignKey: "order_id" });
 
+  // User ↔ Transaction (1-N)
+  User.hasMany(Transaction, { foreignKey: "user_id" });
+  Transaction.belongsTo(User, { foreignKey: "user_id" });
+
+  // Transaction ↔ Subscription (1-1)
+  Transaction.hasOne(Subscription, { foreignKey: "Transaction_id" });
+  Subscription.belongsTo(Transaction, { foreignKey: "Transaction_id" });
+
   // Album ↔ AlbumPost (1-N)
   Album.hasMany(AlbumPost, { foreignKey: "album" });
   AlbumPost.belongsTo(Album, { foreignKey: "album" });
@@ -179,42 +182,9 @@
   User.hasOne(Wallet, { foreignKey: "user_id" });
   Wallet.belongsTo(User, { foreignKey: "user_id" });
 
-  // User ↔ DepositRecords (1-N)
-  User.hasMany(DepositRecords, { foreignKey: "user_id" });
+  // User ↔ DepositRecords (1-1)
+  User.hasOne(DepositRecords, { foreignKey: "user_id" });
   DepositRecords.belongsTo(User, { foreignKey: "user_id" });
-
-<<<<<<< HEAD
-  // CakeOrder ↔ OrderDetail (1-N)
-CakeOrder.hasMany(OrderDetail, { foreignKey: "order_id", as: "orderDetails" });
-OrderDetail.belongsTo(CakeOrder, { foreignKey: "order_id", as: "order" });
-
-// Ingredient ↔ OrderDetail (1-N)
-Ingredient.hasMany(OrderDetail, { foreignKey: "ingredient_id", as: "orderDetails" });
-OrderDetail.belongsTo(Ingredient, { foreignKey: "ingredient_id", as: "ingredient" });
-=======
-  // User ↔ WithdrawRecords (1-N)
-  User.hasMany(WithdrawRecords, { foreignKey: "user_id" });
-  WithdrawRecords.belongsTo(User, { foreignKey: "user_id" });
-
-  Wallet.hasMany(WithdrawRecords, { foreignKey: "wallet_id" });
-  WithdrawRecords.belongsTo(Wallet, { foreignKey: "wallet_id" });
-
-  // Wallet ↔ Transaction (1-N) - From wallet
-  Wallet.hasMany(Transaction, { foreignKey: "from_wallet_id", as: "outgoingTransactions" });
-  Transaction.belongsTo(Wallet, { foreignKey: "from_wallet_id", as: "fromWallet" });
-
-  // Wallet ↔ Transaction (1-N) - To wallet
-  Wallet.hasMany(Transaction, { foreignKey: "to_wallet_id", as: "incomingTransactions" });
-  Transaction.belongsTo(Wallet, { foreignKey: "to_wallet_id", as: "toWallet" });
-
-  // CakeOrder ↔ Transaction (1-1)
-  CakeOrder.hasOne(Transaction, { foreignKey: "order_id", as: "transaction" });
-  Transaction.belongsTo(CakeOrder, { foreignKey: "order_id", as: "order" });
-
-  // AiGeneratedImage ↔ Transaction (1-1)
-  AiGeneratedImage.hasOne(Transaction, { foreignKey: "ai_generated_image_id", as: "transaction" });
-  Transaction.belongsTo(AiGeneratedImage, { foreignKey: "ai_generated_image_id", as: "aiGeneratedImage" });
->>>>>>> e4d24163
 }
 
 export default setupAssociations;